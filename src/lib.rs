--- conflicted
+++ resolved
@@ -1,19 +1,14 @@
-<<<<<<< HEAD
 #![cfg_attr(feature = "bench", feature(test))]
 #![feature(nll)]
-=======
->>>>>>> ef6ea60c
+
 #![feature(test)]
 
 extern crate curve25519_dalek;
 extern crate sha2;
 extern crate rand;
 extern crate tiny_keccak;
-<<<<<<< HEAD
-=======
 
 #[cfg(test)]
->>>>>>> ef6ea60c
 extern crate test;
 
 mod random_oracle;
