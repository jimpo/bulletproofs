The rank-1 constraint system API for programmatically defining constraint systems.

## Building a proof-of-shuffle constraint system

A shuffle is a permutation of a list of \\(k\\) scalars \\(x_i\\) into a list of \\(k\\) scalars \\(y_i\\).

Algebraically it can be expressed as a statement that for a free variable \\(z\\), the roots of the two polynomials in terms of \\(z\\) are the same up to a permutation:

\\[
\prod_i (x_i - z) = \prod_i (y_i - z)
\\]

The prover can commit to blinded scalars \\(x_i\\) and \\(y_i\\) then receive a random challenge \\(z\\),
and build a proof that the above relation holds.

K-shuffle requires `2*(K-1)` multipliers.

For `K > 1`:

```ascii,no_run


        (x_0 - z)---⊗------⊗---(y_0 - z)        // mulx[0], muly[0]
                    |      |
        (x_1 - z)---⊗      ⊗---(y_1 - z)        // mulx[1], muly[1]
                    |      |
                   ...    ...
                    |      |
    (x_{k-2} - z)---⊗      ⊗---(y_{k-2} - z)    // mulx[k-2], muly[k-2]
                   /        \
    (x_{k-1} - z)_/          \_(y_{k-1} - z)
```

Connect the left and right sides of the shuffle statement:
```ascii,no_run
    mulx_out[0] = muly_out[0]
```
For `i == [0, k-3]`:
```ascii,no_run
    mulx_left[i]  = x_i - z
    mulx_right[i] = mulx_out[i+1]
    muly_left[i]  = y_i - z
    muly_right[i] = muly_out[i+1]
```
The last multipliers connect the two last variables (on each side)
```ascii,no_run
    mulx_left[k-2]  = x_{k-2} - z
    mulx_right[k-2] = x_{k-1} - z
    muly_left[k-2]  = y_{k-2} - z
    muly_right[k-2] = y_{k-1} - z
```
For `K = 1`:
Connect x to y directly. Since there is only one permuatation of a 1-element list, we can omit the challenge entirely as it cancels out.
```ascii,no_run
    x_0 = y_0
```
Doctest for creating and verifying a shuffle proof:
```rust
extern crate bulletproofs;
extern crate curve25519_dalek;
extern crate merlin;
extern crate rand;

use bulletproofs::r1cs::*;
use bulletproofs::{BulletproofGens, PedersenGens};
use curve25519_dalek::ristretto::CompressedRistretto;
use curve25519_dalek::scalar::Scalar;
use merlin::Transcript;
use rand::thread_rng;

// Shuffle gadget (documented in markdown file)

/// A proof-of-shuffle.
struct ShuffleProof(R1CSProof);

impl ShuffleProof {
    fn gadget<CS: ConstraintSystem>(cs: &mut CS, x: &[Variable], y: &[Variable]) {
        let z = cs.challenge_scalar(b"shuffle challenge");

        assert_eq!(x.len(), y.len());
        let k = x.len();

        if k == 1 {
            cs.constrain(y[0] - x[0]);
            return;
        }

        // Make last x multiplier for i = k-1 and k-2
        let (_, _, last_mulx_out) = cs.multiply(x[k - 1] - z, x[k - 2] - z);

        // Make multipliers for x from i == [0, k-3]
        let first_mulx_out = (0..k - 2).rev().fold(last_mulx_out, |prev_out, i| {
            let (_, _, o) = cs.multiply(prev_out.into(), x[i] - z);
            o
        });

        // Make last y multiplier for i = k-1 and k-2
        let (_, _, last_muly_out) = cs.multiply(y[k - 1] - z, y[k - 2] - z);

        // Make multipliers for y from i == [0, k-3]
        let first_muly_out = (0..k - 2).rev().fold(last_muly_out, |prev_out, i| {
            let (_, _, o) = cs.multiply(prev_out.into(), y[i] - z);
            o
        });

        // Constrain last x mul output and last y mul output to be equal
        cs.constrain(first_mulx_out - first_muly_out);
    }
}
```

In this example, `ShuffleProof::gadget()` is private function that adds constraints to the constraint system that enforce that \\(y\\) (the outputs) are a valid reordering of \\(x\\) (the inputs). 

First, the function gets a challenge scalar \\(z\\) by calling the `ConstraintSystem::challenge_scalar`. This challenge is generated from commitments to high-level variables that were passed to the `ConstraintSystem` when it was created. As noted in the `challenge_scalar` documentation, making sure that the challenge circuit is sound requires analysis. In this example, the challenge circuit is sound because the challenge is bound to all of the shuffle inputs and outputs, since the inputs and outputs are high-level variables.

<<<<<<< HEAD
After a check for the lengths of \\(x\\) and \\(y\\), the function then makes multipliers to create polynomials in terms of the challenge scalar \\(z\\). It starts with the last multipliers, representing \\( (x_{k-1} - z) * (x_{k-2} - z) \\) and \\( (y_{k-1} - z) * (y_{k-2} - z) \\). The outputs to these last multipliers than become an input to the next multiplier. This continues recursively until it reaches \\( x_0 \\) and \\(y_0\\). Then, it adds a constraint that \\( mulx_out[0] = muly_out[0] \\), which constrains that the two polynomials in terms of challenge scalar \\(z\\) are equal to each other. This is true if and only if \\(y\\) is a valid reordering of \\(x\\).
=======
After a check for the lengths of `x` and `y`, the function then makes
multipliers to create polynomials in terms of the challenge scalar `z`.
It starts with the last multipliers, representing \\( (x_{k-1} - z) *
(x_{k-2} - z) \\) and \\( (y_{k-1} - z) * (y_{k-2} - z) \\). The outputs
to these last multipliers than become an input to the next multiplier.
This continues recursively until it reaches \\( x_0 \\) and \\(y_0\\).
Then, it adds a constraint that \\( mulx_out\[0\] = muly_out\[0\] \\),
which constrains that the two polynomials in terms of challenge scalar
`z` are equal to each other. This is true if and only if `y` is a valid
reordering of `x`.
>>>>>>> 83e7e22f


## Constructing a proof

The prover prepares the input and output scalar lists, as well as the generators (which are needed to make commitments and to make the proof) and a transcript (which is needed to generate challenges). The `prove` function takes the list of scalar inputs and outputs, makes commitments to them, and creates a proof that the committed outputs are a valid reordering of the committed inputs. 

For simplicity, in this example the `prove` function does not take a list of blinding factors for the inputs and outputs, so it is not possible to make a proof for existing committed points. However, it is possible to modify the function to take in a list of blinding factors instead of generating them internally. Also, in this example the `prove` function does not return the list of blinding factors generated, so it is not possible for the prover to open the commitments in the future. This can also be easily modified.


```rust
# extern crate bulletproofs;
# extern crate curve25519_dalek;
# extern crate merlin;
# extern crate rand;
# 
# use bulletproofs::r1cs::*;
# use bulletproofs::{BulletproofGens, PedersenGens};
# use curve25519_dalek::ristretto::CompressedRistretto;
# use curve25519_dalek::scalar::Scalar;
# use merlin::Transcript;
# use rand::thread_rng;
# 
# // Shuffle gadget (documented in markdown file)
# 
# /// A proof-of-shuffle.
# struct ShuffleProof(R1CSProof);
# 
# impl ShuffleProof {
#     fn gadget<CS: ConstraintSystem>(cs: &mut CS, x: &[Variable], y: &[Variable]) {
#         let z = cs.challenge_scalar(b"shuffle challenge");
# 
#         assert_eq!(x.len(), y.len());
#         let k = x.len();
# 
#         if k == 1 {
#             cs.constrain(y[0] - x[0]);
#             return;
#         }
# 
#         // Make last x multiplier for i = k-1 and k-2
#         let (_, _, last_mulx_out) = cs.multiply(x[k - 1] - z, x[k - 2] - z);
# 
#         // Make multipliers for x from i == [0, k-3]
#         let first_mulx_out = (0..k - 2).rev().fold(last_mulx_out, |prev_out, i| {
#             let (_, _, o) = cs.multiply(prev_out.into(), x[i] - z);
#             o
#         });
# 
#         // Make last y multiplier for i = k-1 and k-2
#         let (_, _, last_muly_out) = cs.multiply(y[k - 1] - z, y[k - 2] - z);
# 
#         // Make multipliers for y from i == [0, k-3]
#         let first_muly_out = (0..k - 2).rev().fold(last_muly_out, |prev_out, i| {
#             let (_, _, o) = cs.multiply(prev_out.into(), y[i] - z);
#             o
#         });
# 
#         // Constrain last x mul output and last y mul output to be equal
#         cs.constrain(first_mulx_out - first_muly_out);
#     }
# }
impl ShuffleProof {
    /// Attempt to construct a proof that `output` is a permutation of `input`.
    ///
    /// Returns a tuple `(proof, input_commitments || output_commitments)`.
    pub fn prove<'a, 'b>(
        pc_gens: &'b PedersenGens,
        bp_gens: &'b BulletproofGens,
        transcript: &'a mut Transcript,
        input: &[Scalar],
        output: &[Scalar],
    ) -> Result<(ShuffleProof, Vec<CompressedRistretto>), R1CSError> {
        // Apply a domain separator with the shuffle parameters to the transcript
        let k = input.len();
        transcript.commit_bytes(b"dom-sep", b"ShuffleProof");
        transcript.commit_bytes(b"k", Scalar::from(k as u64).as_bytes());

        // Collect witness assignments
        let mut v = Vec::with_capacity(2 * k);
        v.extend_from_slice(input);
        v.extend_from_slice(output);

        // Construct blinding factors using a TranscriptRng
        // Note: a non-example implementation would want to operate on existing commitments
        let mut rng = {
            let mut builder = transcript.build_rng();
            // commit the secret values
            for &v_i in &v {
                builder = builder.commit_witness_bytes(b"v_i", v_i.as_bytes());
            }
            use rand::thread_rng;
            builder.finalize(&mut thread_rng())
        };
        let v_blinding: Vec<Scalar> = (0..2 * k).map(|_| Scalar::random(&mut rng)).collect();

        // Construct a `ConstraintSystem` instance for the shuffle gadget
        let (mut cs, variables, commitments) =
            ProverCS::new(&bp_gens, &pc_gens, transcript, v, v_blinding.clone());

        // Allocate variables and add constraints to the constraint system
        let (input_vars, output_vars) = variables.split_at(k);
        ShuffleProof::gadget(&mut cs, input_vars, output_vars);

        // Generate proof
        let proof = cs.prove()?;

        Ok((ShuffleProof(proof), commitments))
    }
}
```

## Verifiying a proof

The verifier receives a proof, and a list of committed inputs and outputs, from the prover. It passes these to the `verify` function, which verifies that, given a shuffle proof and a list of committed inputs and outputs, the outputs are a valid reordering of the inputs. The verifier receives a `Result::ok()` if the proof verified correctly and a `Result::error(R1CSError)` otherwise.


```rust
# extern crate bulletproofs;
# extern crate curve25519_dalek;
# extern crate merlin;
# extern crate rand;
# 
# use bulletproofs::r1cs::*;
# use bulletproofs::{BulletproofGens, PedersenGens};
# use curve25519_dalek::ristretto::CompressedRistretto;
# use curve25519_dalek::scalar::Scalar;
# use merlin::Transcript;
# use rand::thread_rng;
# 
# // Shuffle gadget (documented in markdown file)
# 
# /// A proof-of-shuffle.
# struct ShuffleProof(R1CSProof);
# 
# impl ShuffleProof {
#     fn gadget<CS: ConstraintSystem>(cs: &mut CS, x: &[Variable], y: &[Variable]) {
#         let z = cs.challenge_scalar(b"shuffle challenge");
# 
#         assert_eq!(x.len(), y.len());
#         let k = x.len();
# 
#         if k == 1 {
#             cs.constrain(y[0] - x[0]);
#             return;
#         }
# 
#         // Make last x multiplier for i = k-1 and k-2
#         let (_, _, last_mulx_out) = cs.multiply(x[k - 1] - z, x[k - 2] - z);
# 
#         // Make multipliers for x from i == [0, k-3]
#         let first_mulx_out = (0..k - 2).rev().fold(last_mulx_out, |prev_out, i| {
#             let (_, _, o) = cs.multiply(prev_out.into(), x[i] - z);
#             o
#         });
# 
#         // Make last y multiplier for i = k-1 and k-2
#         let (_, _, last_muly_out) = cs.multiply(y[k - 1] - z, y[k - 2] - z);
# 
#         // Make multipliers for y from i == [0, k-3]
#         let first_muly_out = (0..k - 2).rev().fold(last_muly_out, |prev_out, i| {
#             let (_, _, o) = cs.multiply(prev_out.into(), y[i] - z);
#             o
#         });
# 
#         // Constrain last x mul output and last y mul output to be equal
#         cs.constrain(first_mulx_out - first_muly_out);
#     }
# }
# 
# impl ShuffleProof {
#     /// Attempt to construct a proof that `output` is a permutation of `input`.
#     ///
#     /// Returns a tuple `(proof, input_commitments || output_commitments)`.
#     pub fn prove<'a, 'b>(
#         pc_gens: &'b PedersenGens,
#         bp_gens: &'b BulletproofGens,
#         transcript: &'a mut Transcript,
#         input: &[Scalar],
#         output: &[Scalar],
#     ) -> Result<(ShuffleProof, Vec<CompressedRistretto>), R1CSError> {
#         // Apply a domain separator with the shuffle parameters to the transcript
#         let k = input.len();
#         transcript.commit_bytes(b"dom-sep", b"ShuffleProof");
#         transcript.commit_bytes(b"k", Scalar::from(k as u64).as_bytes());
# 
#         // Collect witness assignments
#         let mut v = Vec::with_capacity(2 * k);
#         v.extend_from_slice(input);
#         v.extend_from_slice(output);
# 
#         // Construct blinding factors using a TranscriptRng
#         // Note: a non-example implementation would want to operate on existing commitments
#         let mut rng = {
#             let mut builder = transcript.build_rng();
#             // commit the secret values
#             for &v_i in &v {
#                 builder = builder.commit_witness_bytes(b"v_i", v_i.as_bytes());
#             }
#             use rand::thread_rng;
#             builder.finalize(&mut thread_rng())
#         };
#         let v_blinding: Vec<Scalar> = (0..2 * k).map(|_| Scalar::random(&mut rng)).collect();
# 
#         // Construct a `ConstraintSystem` instance for the shuffle gadget
#         let (mut cs, variables, commitments) =
#             ProverCS::new(&bp_gens, &pc_gens, transcript, v, v_blinding.clone());
# 
#         // Allocate variables and add constraints to the constraint system
#         let (input_vars, output_vars) = variables.split_at(k);
#         ShuffleProof::gadget(&mut cs, input_vars, output_vars);
# 
#         // Generate proof
#         let proof = cs.prove()?;
# 
#         Ok((ShuffleProof(proof), commitments))
#     }
# }
impl ShuffleProof {
    /// Attempt to verify a `ShuffleProof`.
    pub fn verify<'a, 'b>(
        &self,
        pc_gens: &'b PedersenGens,
        bp_gens: &'b BulletproofGens,
        transcript: &'a mut Transcript,
        commitments: &Vec<CompressedRistretto>,
    ) -> Result<(), R1CSError> {
        // Apply a domain separator with the shuffle parameters to the transcript
        let k = commitments.len() / 2;
        transcript.commit_bytes(b"dom-sep", b"ShuffleProof");
        transcript.commit_bytes(b"k", Scalar::from(k as u64).as_bytes());

        // Build a `ConstraintSystem` instance with the public inputs
        let (mut cs, variables) =
            VerifierCS::new(&bp_gens, &pc_gens, transcript, commitments.to_vec());

        // Add constraints to the constraint system
        let (input_vars, output_vars) = variables.split_at(k);
        ShuffleProof::gadget(&mut cs, input_vars, output_vars);

        // Verify the proof
        cs.verify(&self.0)
    }
}
```

## Using the `ShuffleProof`

Here, we use the `ShuffleProof` gadget by first constructing the common inputs to the `prove` and `verify` functions: the Pedersen and Bulletproofs generators. Next, the prover makes the other inputs to the `prove` function: the list of scalar inputs, the list of scalar outputs, and the prover transcript. The prover calls the `prove` function, and gets a proof and a list of committed points that represent the commitments to the input and output scalars.

The prover passes the proof and the commitments to the verifier. The verifier then makes the other inputs to the `verify` function: the verifier transcript. Note that the starting transcript state provides domain seperation between different applications, and must be the same for the prover and verifer transcript; if they are not, then the prover and verifier will receive different challenge scalars and the proof will not verify correctly. The verifier then calls the `verify` function, and gets back a `Result` representing whether or not the proof verified correctly.

Because only the prover knows the scalar values of the inputs and outputs, and the verifier only sees the committed inputs and outputs and not the scalar values themselves, the verifier has no knowledge of what the underlying inputs and outputs are. Therefore, the only information the verifier learns from this protocol is whether or not the committed outputs are a valid shuffle of the committed inputs - this is why it is a zero-knowledge proof.

```rust
# extern crate bulletproofs;
# extern crate curve25519_dalek;
# extern crate merlin;
# extern crate rand;
# 
# use bulletproofs::r1cs::*;
# use bulletproofs::{BulletproofGens, PedersenGens};
# use curve25519_dalek::ristretto::CompressedRistretto;
# use curve25519_dalek::scalar::Scalar;
# use merlin::Transcript;
# use rand::thread_rng;
# 
# // Shuffle gadget (documented in markdown file)
# 
# /// A proof-of-shuffle.
# struct ShuffleProof(R1CSProof);
# 
# impl ShuffleProof {
#     fn gadget<CS: ConstraintSystem>(cs: &mut CS, x: &[Variable], y: &[Variable]) {
#         let z = cs.challenge_scalar(b"shuffle challenge");
# 
#         assert_eq!(x.len(), y.len());
#         let k = x.len();
# 
#         if k == 1 {
#             cs.constrain(y[0] - x[0]);
#             return;
#         }
# 
#         // Make last x multiplier for i = k-1 and k-2
#         let (_, _, last_mulx_out) = cs.multiply(x[k - 1] - z, x[k - 2] - z);
# 
#         // Make multipliers for x from i == [0, k-3]
#         let first_mulx_out = (0..k - 2).rev().fold(last_mulx_out, |prev_out, i| {
#             let (_, _, o) = cs.multiply(prev_out.into(), x[i] - z);
#             o
#         });
# 
#         // Make last y multiplier for i = k-1 and k-2
#         let (_, _, last_muly_out) = cs.multiply(y[k - 1] - z, y[k - 2] - z);
# 
#         // Make multipliers for y from i == [0, k-3]
#         let first_muly_out = (0..k - 2).rev().fold(last_muly_out, |prev_out, i| {
#             let (_, _, o) = cs.multiply(prev_out.into(), y[i] - z);
#             o
#         });
# 
#         // Constrain last x mul output and last y mul output to be equal
#         cs.constrain(first_mulx_out - first_muly_out);
#     }
# }
# 
# impl ShuffleProof {
#     /// Attempt to construct a proof that `output` is a permutation of `input`.
#     ///
#     /// Returns a tuple `(proof, input_commitments || output_commitments)`.
#     pub fn prove<'a, 'b>(
#         pc_gens: &'b PedersenGens,
#         bp_gens: &'b BulletproofGens,
#         transcript: &'a mut Transcript,
#         input: &[Scalar],
#         output: &[Scalar],
#     ) -> Result<(ShuffleProof, Vec<CompressedRistretto>), R1CSError> {
#         // Apply a domain separator with the shuffle parameters to the transcript
#         let k = input.len();
#         transcript.commit_bytes(b"dom-sep", b"ShuffleProof");
#         transcript.commit_bytes(b"k", Scalar::from(k as u64).as_bytes());
# 
#         // Collect witness assignments
#         let mut v = Vec::with_capacity(2 * k);
#         v.extend_from_slice(input);
#         v.extend_from_slice(output);
# 
#         // Construct blinding factors using a TranscriptRng
#         // Note: a non-example implementation would want to operate on existing commitments
#         let mut rng = {
#             let mut builder = transcript.build_rng();
#             // commit the secret values
#             for &v_i in &v {
#                 builder = builder.commit_witness_bytes(b"v_i", v_i.as_bytes());
#             }
#             use rand::thread_rng;
#             builder.finalize(&mut thread_rng())
#         };
#         let v_blinding: Vec<Scalar> = (0..2 * k).map(|_| Scalar::random(&mut rng)).collect();
# 
#         // Construct a `ConstraintSystem` instance for the shuffle gadget
#         let (mut cs, variables, commitments) =
#             ProverCS::new(&bp_gens, &pc_gens, transcript, v, v_blinding.clone());
# 
#         // Allocate variables and add constraints to the constraint system
#         let (input_vars, output_vars) = variables.split_at(k);
#         ShuffleProof::gadget(&mut cs, input_vars, output_vars);
# 
#         // Generate proof
#         let proof = cs.prove()?;
# 
#         Ok((ShuffleProof(proof), commitments))
#     }
# }
# 
# impl ShuffleProof {
#     /// Attempt to verify a `ShuffleProof`.
#     pub fn verify<'a, 'b>(
#         &self,
#         pc_gens: &'b PedersenGens,
#         bp_gens: &'b BulletproofGens,
#         transcript: &'a mut Transcript,
#         commitments: &Vec<CompressedRistretto>,
#     ) -> Result<(), R1CSError> {
#         // Apply a domain separator with the shuffle parameters to the transcript
#         let k = commitments.len() / 2;
#         transcript.commit_bytes(b"dom-sep", b"ShuffleProof");
#         transcript.commit_bytes(b"k", Scalar::from(k as u64).as_bytes());
# 
#         // Build a `ConstraintSystem` instance with the public inputs
#         let (mut cs, variables) =
#             VerifierCS::new(&bp_gens, &pc_gens, transcript, commitments.to_vec());
# 
#         // Add constraints to the constraint system
#         let (input_vars, output_vars) = variables.split_at(k);
#         ShuffleProof::gadget(&mut cs, input_vars, output_vars);
# 
#         // Verify the proof
#         cs.verify(&self.0)
#     }
# }
# fn main() {
// Construct generators. 1024 Bulletproofs generators is enough for 512-size shuffles.
let pc_gens = PedersenGens::default();
let bp_gens = BulletproofGens::new(1024, 1);

// Putting the prover code in its own scope means we can't
// accidentally reuse prover data in the test.
let (proof, commitments) = {
    let inputs = [
        Scalar::from(0u64),
        Scalar::from(1u64),
        Scalar::from(2u64),
        Scalar::from(3u64),
    ];
    let outputs = [
        Scalar::from(2u64),
        Scalar::from(3u64),
        Scalar::from(0u64),
        Scalar::from(1u64),
    ];

    let mut prover_transcript = Transcript::new(b"ShuffleProofTest");
    ShuffleProof::prove(
        &pc_gens,
        &bp_gens,
        &mut prover_transcript,
        &inputs,
        &outputs,
    )
    .expect("error during proving")
};

let mut verifier_transcript = Transcript::new(b"ShuffleProofTest");
assert!(
    proof
        .verify(&pc_gens, &bp_gens, &mut verifier_transcript, &commitments)
        .is_ok()
);
# }
```<|MERGE_RESOLUTION|>--- conflicted
+++ resolved
@@ -113,21 +113,16 @@
 
 First, the function gets a challenge scalar \\(z\\) by calling the `ConstraintSystem::challenge_scalar`. This challenge is generated from commitments to high-level variables that were passed to the `ConstraintSystem` when it was created. As noted in the `challenge_scalar` documentation, making sure that the challenge circuit is sound requires analysis. In this example, the challenge circuit is sound because the challenge is bound to all of the shuffle inputs and outputs, since the inputs and outputs are high-level variables.
 
-<<<<<<< HEAD
-After a check for the lengths of \\(x\\) and \\(y\\), the function then makes multipliers to create polynomials in terms of the challenge scalar \\(z\\). It starts with the last multipliers, representing \\( (x_{k-1} - z) * (x_{k-2} - z) \\) and \\( (y_{k-1} - z) * (y_{k-2} - z) \\). The outputs to these last multipliers than become an input to the next multiplier. This continues recursively until it reaches \\( x_0 \\) and \\(y_0\\). Then, it adds a constraint that \\( mulx_out[0] = muly_out[0] \\), which constrains that the two polynomials in terms of challenge scalar \\(z\\) are equal to each other. This is true if and only if \\(y\\) is a valid reordering of \\(x\\).
-=======
-After a check for the lengths of `x` and `y`, the function then makes
-multipliers to create polynomials in terms of the challenge scalar `z`.
+After a check for the lengths of \\(x\\) and \\(y\\), the function then makes
+multipliers to create polynomials in terms of the challenge scalar \\(z\\).
 It starts with the last multipliers, representing \\( (x_{k-1} - z) *
 (x_{k-2} - z) \\) and \\( (y_{k-1} - z) * (y_{k-2} - z) \\). The outputs
 to these last multipliers than become an input to the next multiplier.
 This continues recursively until it reaches \\( x_0 \\) and \\(y_0\\).
 Then, it adds a constraint that \\( mulx_out\[0\] = muly_out\[0\] \\),
 which constrains that the two polynomials in terms of challenge scalar
-`z` are equal to each other. This is true if and only if `y` is a valid
-reordering of `x`.
->>>>>>> 83e7e22f
-
+\\(z\\) are equal to each other. This is true if and only if \\(y\\) is a valid
+reordering of \\(x\\).
 
 ## Constructing a proof
 
